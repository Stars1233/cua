name: Publish @trycua/cli

on:
  workflow_dispatch:
    inputs:
      version:
        description: "Version to publish (default: from package.json)"
        required: false
        default: ""

jobs:
  build-and-publish:
    permissions:
      id-token: write
      contents: write
      packages: write

    strategy:
      matrix:
        include:
<<<<<<< HEAD
          - os: ubuntu-latest
            target: bun-linux-x64
            ext: ""
            binary_name: cua-linux-x64
          - os: macos-latest
            target: bun-darwin-x64
            ext: ""
            binary_name: cua-darwin-x64
          - os: macos-latest
            target: bun-darwin-arm64
            ext: ""
            binary_name: cua-darwin-arm64
          - os: windows-latest
            target: bun-windows-x64
            ext: ".exe"
            binary_name: cua-windows-x64.exe

    runs-on: ${{ matrix.os }}

=======
          - target: bun-linux-x64
            ext: ''
            binary_name: cua-linux-x64
          - target: bun-darwin-x64
            ext: ''
            binary_name: cua-darwin-x64
          - target: bun-darwin-arm64
            ext: ''
            binary_name: cua-darwin-arm64
          - target: bun-windows-x64
            ext: '.exe'
            binary_name: cua-windows-x64
    
    runs-on: ubuntu-latest
    
>>>>>>> f0853205
    steps:
      - name: Checkout code
        uses: actions/checkout@v4
        with:
          fetch-depth: 0

      - name: Setup Node.js
        uses: actions/setup-node@v4
        with:
          node-version: "20"
          cache: "bun"
          cache-dependency-path: "libs/typescript/cua-cli/bun.lockb"

      - name: Setup Bun
        uses: oven-sh/setup-bun@v2
        with:
          bun-version: latest

      - name: Get version
        id: version
        run: |
          if [ -n "${{ github.event.inputs.version }}" ]; then
            echo "version=${{ github.event.inputs.version }}" >> $GITHUB_OUTPUT
          else
            VERSION=$(bun -p "require('./libs/typescript/cua-cli/package.json').version")
            echo "version=${VERSION}" >> $GITHUB_OUTPUT
          fi

      - name: Install dependencies
        working-directory: ./libs/typescript/cua-cli
        run: bun install --frozen-lockfile

      - name: Build binary
        working-directory: ./libs/typescript/cua-cli
        run: |
          bun build --compile --minify --sourcemap --target=${{ matrix.target }} index.ts --outfile ${{ matrix.binary_name }}${{ matrix.ext }}
          mkdir -p ../../../dist
          mv ${{ matrix.binary_name }}${{ matrix.ext }}* ../../../dist/

      - name: Upload artifacts
        uses: actions/upload-artifact@v4
        with:
          name: cua-binary-${{ matrix.target }}
          path: dist/
          if-no-files-found: error
          retention-days: 1

  publish-npm:
    needs: build-and-publish
    if: github.ref == 'refs/heads/main' || startsWith(github.ref, 'refs/tags/cua-v')
    runs-on: ubuntu-latest
    steps:
      - name: Checkout code
        uses: actions/checkout@v4

      - name: Setup Node.js
        uses: actions/setup-node@v4
        with:
          node-version: "20"
          registry-url: "https://registry.npmjs.org"
          cache: "bun"
          cache-dependency-path: "libs/typescript/cua-cli/bun.lockb"

      - name: Setup Bun
        uses: oven-sh/setup-bun@v2
        with:
          bun-version: latest

      - name: Install dependencies
        working-directory: ./libs/typescript/cua-cli
        run: bun install --frozen-lockfile

      - name: Publish to npm
        working-directory: ./libs/typescript/cua-cli
        env:
          NPM_CONFIG_TOKEN: ${{ secrets.NPM_TOKEN }}
        run: bun publish --production --access public --tolerate-republish

  create-release:
    needs: [build-and-publish, publish-npm]
    runs-on: ubuntu-latest
    permissions:
      contents: write
    steps:
      - name: Checkout code
        uses: actions/checkout@v4

      - name: Setup Bun
        uses: oven-sh/setup-bun@v2
        with:
          bun-version: latest

      - name: Get version
        id: version
        run: |
          VERSION=$(bun -p "require('./libs/typescript/cua-cli/package.json').version")
          echo "version=${VERSION}" >> $GITHUB_OUTPUT
          echo "tag=cua-v${VERSION}" >> $GITHUB_OUTPUT

      - name: Download all artifacts
        uses: actions/download-artifact@v4
        with:
          path: dist
          merge-multiple: true

      - name: Create Release
        id: create_release
        uses: actions/create-release@v1
        env:
          GITHUB_TOKEN: ${{ secrets.GITHUB_TOKEN }}
        with:
          tag_name: ${{ steps.version.outputs.tag }}
          release_name: cua-cli v${{ steps.version.outputs.version }}
          body: |
            # cua-cli v${{ steps.version.outputs.version }}

            ## Installation

            ### Using install script (recommended)
            ```bash
            # For Linux/macOS
<<<<<<< HEAD
            curl -fsSL https://cua.ai/install.sh | sh

=======
            curl -fsSL https://cua.ai/cli/install.sh | sh
            
>>>>>>> f0853205
            # For Windows (PowerShell)
            irm https://cua.ai/cli/install.ps1 | iex
            ```

            ### Using npm/bun
            ```bash
            # Using bun
            bun add -g @trycua/cli

            # Or using npm
            npm install -g @trycua/cli
            ```

            ### From source
            ```bash
            git clone -b ${{ steps.version.outputs.tag }} https://github.com/trycua/cua.git
            cd cua/libs/typescript/cua-cli
            bun install
            bun link
            bun link cua-cli
            ```

            ## Release Assets
            - `cua-darwin-arm64`: macOS (Apple Silicon)
            - `cua-darwin-x64`: macOS (Intel)
            - `cua-linux-x64`: Linux (x86_64)
            - `cua-windows-x64.exe`: Windows (x86_64)
          draft: false
          prerelease: false

      - name: Upload Linux Binary
        uses: actions/upload-release-asset@v1
        with:
          upload_url: ${{ steps.create_release.outputs.upload_url }}
          asset_path: ./dist/cua-linux-x64
          asset_name: cua-linux-x64
          asset_content_type: application/octet-stream
        env:
          GITHUB_TOKEN: ${{ secrets.GITHUB_TOKEN }}

      - name: Upload macOS Intel Binary
        uses: actions/upload-release-asset@v1
        with:
          upload_url: ${{ steps.create_release.outputs.upload_url }}
          asset_path: ./dist/cua-darwin-x64
          asset_name: cua-darwin-x64
          asset_content_type: application/octet-stream
        env:
          GITHUB_TOKEN: ${{ secrets.GITHUB_TOKEN }}

      - name: Upload macOS Apple Silicon Binary
        uses: actions/upload-release-asset@v1
        with:
          upload_url: ${{ steps.create_release.outputs.upload_url }}
          asset_path: ./dist/cua-darwin-arm64
          asset_name: cua-darwin-arm64
          asset_content_type: application/octet-stream
        env:
          GITHUB_TOKEN: ${{ secrets.GITHUB_TOKEN }}

      - name: Upload Windows Binary
        uses: actions/upload-release-asset@v1
        with:
          upload_url: ${{ steps.create_release.outputs.upload_url }}
          asset_path: ./dist/cua-windows-x64.exe
          asset_name: cua-windows-x64.exe
          asset_content_type: application/octet-stream
        env:
          GITHUB_TOKEN: ${{ secrets.GITHUB_TOKEN }}<|MERGE_RESOLUTION|>--- conflicted
+++ resolved
@@ -18,27 +18,6 @@
     strategy:
       matrix:
         include:
-<<<<<<< HEAD
-          - os: ubuntu-latest
-            target: bun-linux-x64
-            ext: ""
-            binary_name: cua-linux-x64
-          - os: macos-latest
-            target: bun-darwin-x64
-            ext: ""
-            binary_name: cua-darwin-x64
-          - os: macos-latest
-            target: bun-darwin-arm64
-            ext: ""
-            binary_name: cua-darwin-arm64
-          - os: windows-latest
-            target: bun-windows-x64
-            ext: ".exe"
-            binary_name: cua-windows-x64.exe
-
-    runs-on: ${{ matrix.os }}
-
-=======
           - target: bun-linux-x64
             ext: ''
             binary_name: cua-linux-x64
@@ -54,7 +33,6 @@
     
     runs-on: ubuntu-latest
     
->>>>>>> f0853205
     steps:
       - name: Checkout code
         uses: actions/checkout@v4
@@ -176,13 +154,8 @@
             ### Using install script (recommended)
             ```bash
             # For Linux/macOS
-<<<<<<< HEAD
-            curl -fsSL https://cua.ai/install.sh | sh
-
-=======
             curl -fsSL https://cua.ai/cli/install.sh | sh
             
->>>>>>> f0853205
             # For Windows (PowerShell)
             irm https://cua.ai/cli/install.ps1 | iex
             ```
