--- conflicted
+++ resolved
@@ -11,34 +11,16 @@
 import os
 import subprocess
 from io import BytesIO
-<<<<<<< HEAD
-from pynput.mouse import Controller as MouseController, Button as MouseButton
+from typing import Any, Dict, List, Optional, Tuple, Union
+
+from PIL import Image, ImageGrab
 from pynput.keyboard import Controller as KeyboardController, Key as KBKey
-from typing import Union, List as _List
-from PIL import ImageGrab, Image
-=======
-from typing import Any, Dict, List, Optional, Tuple
-
-from pynput.keyboard import Controller as KeyboardController
-from pynput.mouse import Controller as MouseController
->>>>>>> 908534f0
+from pynput.mouse import Button as MouseButton, Controller as MouseController
 
 # Configure logger
 logger = logging.getLogger(__name__)
 
-<<<<<<< HEAD
 # pyautogui removed in favor of pynput
-=======
-# Try to import pyautogui
-try:
-    import pyautogui
-
-    pyautogui.FAILSAFE = False
-    logger.info("pyautogui successfully imported, GUI automation available")
-except Exception as e:
-    logger.error(f"pyautogui import failed: {str(e)}. GUI operations will not work.")
-    pyautogui = None
->>>>>>> 908534f0
 
 # Try to import Windows-specific modules
 try:
@@ -188,9 +170,8 @@
 
 
 class WindowsAutomationHandler(BaseAutomationHandler):
-<<<<<<< HEAD
     """Windows implementation of automation handler using pynput and Windows APIs."""
-    
+
     mouse = MouseController()
     keyboard = KeyboardController()
 
@@ -246,12 +227,6 @@
         if len(key) == 1:
             return key
         return None
-=======
-    """Windows implementation of automation handler using pyautogui and Windows APIs."""
-
-    mouse = MouseController()
-    keyboard = KeyboardController()
->>>>>>> 908534f0
 
     # Mouse Actions
     async def mouse_down(
@@ -267,12 +242,6 @@
         Returns:
             Dict[str, Any]: A dictionary with success status and optional error message.
         """
-<<<<<<< HEAD
-=======
-        if not pyautogui:
-            return {"success": False, "error": "pyautogui not available"}
-
->>>>>>> 908534f0
         try:
             if x is not None and y is not None:
                 self.mouse.position = (x, y)
@@ -294,12 +263,6 @@
         Returns:
             Dict[str, Any]: A dictionary with success status and optional error message.
         """
-<<<<<<< HEAD
-=======
-        if not pyautogui:
-            return {"success": False, "error": "pyautogui not available"}
-
->>>>>>> 908534f0
         try:
             if x is not None and y is not None:
                 self.mouse.position = (x, y)
@@ -318,12 +281,6 @@
         Returns:
             Dict[str, Any]: A dictionary with success status and optional error message.
         """
-<<<<<<< HEAD
-=======
-        if not pyautogui:
-            return {"success": False, "error": "pyautogui not available"}
-
->>>>>>> 908534f0
         try:
             self.mouse.position = (x, y)
             return {"success": True}
@@ -340,12 +297,6 @@
         Returns:
             Dict[str, Any]: A dictionary with success status and optional error message.
         """
-<<<<<<< HEAD
-=======
-        if not pyautogui:
-            return {"success": False, "error": "pyautogui not available"}
-
->>>>>>> 908534f0
         try:
             if x is not None and y is not None:
                 self.mouse.position = (x, y)
@@ -364,12 +315,6 @@
         Returns:
             Dict[str, Any]: A dictionary with success status and optional error message.
         """
-<<<<<<< HEAD
-=======
-        if not pyautogui:
-            return {"success": False, "error": "pyautogui not available"}
-
->>>>>>> 908534f0
         try:
             if x is not None and y is not None:
                 self.mouse.position = (x, y)
@@ -390,12 +335,6 @@
         Returns:
             Dict[str, Any]: A dictionary with success status and optional error message.
         """
-<<<<<<< HEAD
-=======
-        if not pyautogui:
-            return {"success": False, "error": "pyautogui not available"}
-
->>>>>>> 908534f0
         try:
             if x is not None and y is not None:
                 self.mouse.position = (x, y)
@@ -418,12 +357,6 @@
         Returns:
             Dict[str, Any]: A dictionary with success status and optional error message.
         """
-<<<<<<< HEAD
-=======
-        if not pyautogui:
-            return {"success": False, "error": "pyautogui not available"}
-
->>>>>>> 908534f0
         try:
             # simple drag implementation
             self.mouse.press(self._map_button(button))
@@ -446,34 +379,19 @@
         Returns:
             Dict[str, Any]: A dictionary with success status and optional error message.
         """
-<<<<<<< HEAD
-=======
-        if not pyautogui:
-            return {"success": False, "error": "pyautogui not available"}
-
->>>>>>> 908534f0
         try:
             if not path:
                 return {"success": False, "error": "Path is empty"}
 
             # Move to first position
-<<<<<<< HEAD
             self.mouse.position = path[0]
-            
+
             # Drag through all positions
             for x, y in path[1:]:
                 self.mouse.press(self._map_button(button))
                 self.mouse.position = (x, y)
                 self.mouse.release(self._map_button(button))
-            
-=======
-            pyautogui.moveTo(*path[0])
-
-            # Drag through all positions
-            for x, y in path[1:]:
-                pyautogui.dragTo(x, y, duration=duration / len(path), button=button)
-
->>>>>>> 908534f0
+
             return {"success": True}
         except Exception as e:
             return {"success": False, "error": str(e)}
@@ -488,12 +406,6 @@
         Returns:
             Dict[str, Any]: A dictionary with success status and optional error message.
         """
-<<<<<<< HEAD
-=======
-        if not pyautogui:
-            return {"success": False, "error": "pyautogui not available"}
-
->>>>>>> 908534f0
         try:
             k = self._key_from_string(key)
             if k is None:
@@ -512,12 +424,6 @@
         Returns:
             Dict[str, Any]: A dictionary with success status and optional error message.
         """
-<<<<<<< HEAD
-=======
-        if not pyautogui:
-            return {"success": False, "error": "pyautogui not available"}
-
->>>>>>> 908534f0
         try:
             k = self._key_from_string(key)
             if k is None:
@@ -537,10 +443,7 @@
             Dict[str, Any]: A dictionary with success status and optional error message.
         """
         try:
-<<<<<<< HEAD
-=======
             # use pynput for Unicode support
->>>>>>> 908534f0
             self.keyboard.type(text)
             return {"success": True}
         except Exception as e:
@@ -555,12 +458,6 @@
         Returns:
             Dict[str, Any]: A dictionary with success status and optional error message.
         """
-<<<<<<< HEAD
-=======
-        if not pyautogui:
-            return {"success": False, "error": "pyautogui not available"}
-
->>>>>>> 908534f0
         try:
             k = self._key_from_string(key)
             if k is None:
@@ -580,18 +477,12 @@
         Returns:
             Dict[str, Any]: A dictionary with success status and optional error message.
         """
-<<<<<<< HEAD
-=======
-        if not pyautogui:
-            return {"success": False, "error": "pyautogui not available"}
-
->>>>>>> 908534f0
         try:
             # press keys sequentially while holding modifiers
             resolved = [self._key_from_string(k) for k in keys]
             if any(k is None for k in resolved):
                 return {"success": False, "error": "Unknown key in hotkey sequence"}
-            seq: _List[Union[str, KBKey]] = [k for k in resolved if k is not None]  # type: ignore[assignment]
+            seq: List[Union[str, KBKey]] = [k for k in resolved if k is not None]  # type: ignore[assignment]
             if not seq:
                 return {"success": False, "error": "Empty hotkey sequence"}
             # hold all except the last
@@ -619,12 +510,6 @@
         Returns:
             Dict[str, Any]: A dictionary with success status and optional error message.
         """
-<<<<<<< HEAD
-=======
-        if not pyautogui:
-            return {"success": False, "error": "pyautogui not available"}
-
->>>>>>> 908534f0
         try:
             self.mouse.scroll(x, y)
             return {"success": True}
@@ -640,12 +525,6 @@
         Returns:
             Dict[str, Any]: A dictionary with success status and optional error message.
         """
-<<<<<<< HEAD
-=======
-        if not pyautogui:
-            return {"success": False, "error": "pyautogui not available"}
-
->>>>>>> 908534f0
         try:
             # negative y to scroll down
             self.mouse.scroll(0, -abs(clicks))
@@ -662,12 +541,6 @@
         Returns:
             Dict[str, Any]: A dictionary with success status and optional error message.
         """
-<<<<<<< HEAD
-=======
-        if not pyautogui:
-            return {"success": False, "error": "pyautogui not available"}
-
->>>>>>> 908534f0
         try:
             self.mouse.scroll(0, abs(clicks))
             return {"success": True}
@@ -684,18 +557,8 @@
                            Structure: {"success": bool, "image_data": str} or
                                     {"success": bool, "error": str}
         """
-<<<<<<< HEAD
         try:
             screenshot = ImageGrab.grab()
-=======
-        if not pyautogui:
-            return {"success": False, "error": "pyautogui not available"}
-
-        try:
-            from PIL import Image
-
-            screenshot = pyautogui.screenshot()
->>>>>>> 908534f0
             if not isinstance(screenshot, Image.Image):
                 return {"success": False, "error": "Failed to capture screenshot"}
 
