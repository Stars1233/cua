[build-system]
requires = ["pdm-backend"]
build-backend = "pdm.backend"

[project]
name = "cua-computer"
<<<<<<< HEAD
version = "0.4.7"
=======
version = "0.4.8"
>>>>>>> 358e0a32
description = "Computer-Use Interface (CUI) framework powering Cua"
readme = "README.md"
authors = [
    { name = "TryCua", email = "gh@trycua.com" }
]
dependencies = [
    "pillow>=10.0.0",
    "websocket-client>=1.8.0",
    "websockets>=12.0",
    "aiohttp>=3.9.0",
    "cua-core>=0.1.0,<0.2.0",
    "pydantic>=2.11.1"
]
requires-python = ">=3.11"

[project.optional-dependencies]
lume = [
]
lumier = [
]
ui = [
    "gradio>=5.23.3",
    "python-dotenv>=1.0.1",
    "datasets>=3.6.0",
]
all = [
    # Include all optional dependencies
    "gradio>=5.23.3",
    "python-dotenv>=1.0.1",
    "datasets>=3.6.0",
]

[tool.pdm]
distribution = true

[tool.pdm.build]
includes = ["computer/"]
source-includes = ["tests/", "README.md", "LICENSE"]

[tool.black]
line-length = 100
target-version = ["py311"]

[tool.ruff]
line-length = 100
target-version = "py311"
select = ["E", "F", "B", "I"]
fix = true

[tool.ruff.format]
docstring-code-format = true

[tool.mypy]
strict = true
python_version = "3.11"
ignore_missing_imports = true
disallow_untyped_defs = true
check_untyped_defs = true
warn_return_any = true
show_error_codes = true
warn_unused_ignores = false

[tool.pytest.ini_options]
asyncio_mode = "auto"
testpaths = ["tests"]
python_files = "test_*.py"<|MERGE_RESOLUTION|>--- conflicted
+++ resolved
@@ -4,11 +4,7 @@
 
 [project]
 name = "cua-computer"
-<<<<<<< HEAD
-version = "0.4.7"
-=======
 version = "0.4.8"
->>>>>>> 358e0a32
 description = "Computer-Use Interface (CUI) framework powering Cua"
 readme = "README.md"
 authors = [
